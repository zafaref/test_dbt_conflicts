--- conflicted
+++ resolved
@@ -9,12 +9,10 @@
 print("I will create pull request after this commit")
 
 
-<<<<<<< HEAD
+
 print("DATA-1 this ranch is adding a new logic")
 
-
-=======
 # DATA-2 Alles ver loren
 print("DATA-2 code generatoe")
->>>>>>> 797275e2
 
+
